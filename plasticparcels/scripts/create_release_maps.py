--- conflicted
+++ resolved
@@ -390,11 +390,8 @@
 
     # Create a data set where longitude and latitude are from the model
     model_agg_data_fisheries_info = model_agg_data_fisheries_info.groupby(['ModelLongitude', 'ModelLatitude', 'Flag', 'Geartype', 'Month', 'Continent', 'Region', 'Subregion', 'Country'])['fishing_hours'].agg('sum').reset_index()
-<<<<<<< HEAD
-=======
     model_agg_data_fisheries_info = model_agg_data_fisheries_info.rename(columns={'ModelLatitude': 'Latitude', 'ModelLongitude': 'Longitude'})
 
->>>>>>> fe32c0b9
     # Return both raw and model datasets
     return agg_data_fisheries_info, model_agg_data_fisheries_info
 
